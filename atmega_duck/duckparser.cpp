--- conflicted
+++ resolved
@@ -173,13 +173,10 @@
                     keyboard::setLocale(&locale_fr);
                 } else if (compare(w->str, w->len, "DK", CASE_SENSETIVE)) {
                     keyboard::setLocale(&locale_dk);
-<<<<<<< HEAD
                 } else if (compare(w->str, w->len, "BE", CASE_SENSETIVE)) {
                     keyboard::setLocale(&locale_be);
-=======
                 } else if (compare(w->str, w->len, "PT", CASE_SENSETIVE)) {
                     keyboard::setLocale(&locale_pt);
->>>>>>> 5a0a0f8f
                 }
                 ignore_delay = true;
             }
